""" Project initialization and common objects. """

import logging
import os
from pathlib import Path
import re
import sys


logging.basicConfig(
    stream=sys.stdout,
    format='[%(levelname)s][%(module)s] %(message)s',
    level=os.getenv('LOGLEVEL', 'info').upper()
)

workdir = Path(os.getenv('WORKDIR', '.'))

cachedir = workdir / 'cache'
cachedir.mkdir(parents=True, exist_ok=True)

<<<<<<< HEAD
systems = ['pPb5020', 'PbPb5020']
=======
#: Sets the collision systems for the entire project,
#: where each system is a string of the form
#: ``'<projectile 1><projectile 2><beam energy in GeV>'``,
#: such as ``'PbPb2760'``, ``'AuAu200'``, ``'pPb5020'``.
#: Even if the project uses only a single system,
#: this should still be a list of one system string.
systems = ['PbPb2760', 'PbPb5020']
>>>>>>> ca2bd7f2


def parse_system(system):
    """
    Parse a system string into a pair of projectiles and a beam energy.

    """
    match = re.fullmatch('([A-Z]?[a-z])([A-Z]?[a-z])([0-9]+)', system)
    return match.group(1, 2), int(match.group(3))


class lazydict(dict):
    """
    A dict that populates itself on demand by calling a unary function.

    """
    def __init__(self, function, *args, **kwargs):
        self.function = function
        self.args = args
        self.kwargs = kwargs

    def __missing__(self, key):
        self[key] = value = self.function(key, *self.args, **self.kwargs)
        return value<|MERGE_RESOLUTION|>--- conflicted
+++ resolved
@@ -18,17 +18,13 @@
 cachedir = workdir / 'cache'
 cachedir.mkdir(parents=True, exist_ok=True)
 
-<<<<<<< HEAD
-systems = ['pPb5020', 'PbPb5020']
-=======
 #: Sets the collision systems for the entire project,
 #: where each system is a string of the form
 #: ``'<projectile 1><projectile 2><beam energy in GeV>'``,
 #: such as ``'PbPb2760'``, ``'AuAu200'``, ``'pPb5020'``.
 #: Even if the project uses only a single system,
 #: this should still be a list of one system string.
-systems = ['PbPb2760', 'PbPb5020']
->>>>>>> ca2bd7f2
+systems = ['pPb5020', 'PbPb5020']
 
 
 def parse_system(system):
